import { program } from "commander";
import { MorpheumBot } from "../morpheum-bot/bot";
import { SWEAgent } from "../morpheum-bot/sweAgent";
import { JailClient } from "../morpheum-bot/jailClient";
import { execa } from "execa";
import * as net from "net";
import { fileURLToPath } from "url";
import { dirname } from "path";

// Define the structure for a Gauntlet task
interface GauntletTask {
  id: string;
  skill:
    | "Environment Management & Tooling"
    | "Software Development & Refinement";
  difficulty: "Easy" | "Medium" | "Hard";
  prompt: string;
  successCondition: (containerName: string) => Promise<boolean>;
}

// Define the tasks based on GAUNTLET.md
const tasks: GauntletTask[] = [
  {
    id: "add-jq",
    skill: "Environment Management & Tooling",
    difficulty: "Easy",
    prompt:
      "I need to parse some JSON from the command line. Add the 'jq' tool to my environment.",
    successCondition: async (containerName) => {
      const { stdout } = await execa(
        "nix",
        [
          "develop",
          "-c",
          "docker",
          "exec",
          containerName,
          "sh",
          "-c",
          "cd /project && nix develop -c which jq",
        ],
        { cwd: "./jail" },
      );
      return stdout.includes("/nix/store");
    },
  },
  {
    id: "check-sed-available",
    skill: "Environment Management & Tooling",
    difficulty: "Easy",
    prompt: "Check if the 'sed' tool is available for text processing.",
    successCondition: async (containerName) => {
      const { stdout } = await execa(
        "nix",
        [
          "develop",
          "-c",
          "docker",
          "exec",
          containerName,
          "sh",
          "-c",
          "which sed",
        ],
        { cwd: "./jail" },
      );
      return stdout.includes("/nix/store") && stdout.includes("sed");
    },
  },
  {
    id: "create-project-dir",
    skill: "Environment Management & Tooling",
    difficulty: "Easy",
    prompt: "create a /project directory if none exists",
    successCondition: async (containerName) => {
      const { stdout } = await execa(
        "nix",
        ["develop", "-c", "docker", "exec", containerName, "ls", "/"],
        { cwd: "./jail" },
      );
      return stdout.includes("project");
    },
  },
  {
    id: "add-xml-converter",
    skill: "Environment Management & Tooling",
    difficulty: "Medium",
    prompt:
      "This project requires converting XML data to JSON. Write an xml2json script in /project that can convert XML files to JSON format.",
    successCondition: async (containerName) => {
      // First, copy test XML file to the container
      await execa(
        "nix",
        [
          "develop",
          "-c",
          "docker",
          "cp",
          "./test.xml",
          `${containerName}:/project/test.xml`,
        ],
        { cwd: "./jail" },
      );
      
      // Test if the xml2json script exists and works
      try {
        const { stdout } = await execa(
          "nix",
          [
            "develop",
            "-c",
            "docker",
            "exec",
            containerName,
            "sh",
            "-c",
            "cd /project && nix develop -c ./xml2json test.xml",
          ],
          { cwd: "./jail" },
        );
        
        // Check if output is valid JSON and contains expected data
        const parsed = JSON.parse(stdout);
        return parsed && typeof parsed === 'object' && 
               (stdout.includes('John Doe') || stdout.includes('john@example.com'));
      } catch (error) {
        // Try alternative script name or execution method
        try {
          const { stdout } = await execa(
            "nix",
            [
              "develop",
              "-c",
              "docker",
              "exec",
              containerName,
              "sh",
              "-c",
              "cd /project && nix develop -c bash xml2json test.xml",
            ],
            { cwd: "./jail" },
          );
          
          const parsed = JSON.parse(stdout);
          return parsed && typeof parsed === 'object' && 
                 (stdout.includes('John Doe') || stdout.includes('john@example.com'));
        } catch (secondError) {
          return false;
        }
      }
    },
  },
  {
    id: "resolve-python-dependency",
    skill: "Environment Management & Tooling",
    difficulty: "Hard",
    prompt:
      "A Python script with 'import requests' is failing. Fix the environment so it can run successfully.",
    successCondition: async (containerName) => {
      const { stdout } = await execa(
        "nix",
        [
          "develop",
          "-c",
          "docker",
          "exec",
          containerName,
          "sh",
          "-c",
          "cd /project && nix develop -c python -c 'import requests'",
        ],
        { cwd: "./jail" },
      );
      return stdout === "";
    },
  },
  {
    id: "hello-world-server",
    skill: "Software Development & Refinement",
    difficulty: "Easy",
    prompt:
      "Using Bun, create a simple web server in a file named 'server.js' that responds with 'Hello, Morpheum!' on port 3000.",
    successCondition: async (containerName) => {
      try {
        // Start the server in the background without awaiting
        const serverProcess = execa(
          "nix",
          [
            "develop",
            "-c",
            "docker",
            "exec",
            containerName,
            "sh",
            "-c",
            "cd /project && nix develop -c bun run server.js",
          ],
          { cwd: "./jail" },
        );

        // Wait for server to start
        await new Promise(resolve => setTimeout(resolve, 3000));

        // Test the server endpoint
        const { stdout } = await execa(
          "nix",
          [
            "develop",
            "-c",
            "docker",
            "exec",
            containerName,
            "sh",
            "-c",
            "curl -s localhost:3000",
          ],
          { cwd: "./jail" },
        );

        // Kill the server process
        serverProcess.kill();

        return stdout.includes("Hello, Morpheum!");
      } catch (error) {
        return false;
      }
    },
  },
  {
    id: "create-hugo-site",
    skill: "Software Development & Refinement",
    difficulty: "Medium",
    prompt:
      "Create a simple static website using the Hugo static site generator. The site should be named 'MyAgentSite'.",
    successCondition: async (containerName) => {
      const { stdout } = await execa(
        "nix",
        [
          "develop",
          "-c",
          "docker",
          "exec",
          containerName,
          "sh",
          "-c",
          "cd /project && ls",
        ],
        { cwd: "./jail" },
      );
      return stdout.includes("MyAgentSite");
    },
  },
  {
    id: "refine-existing-codebase",
    skill: "Software Development & Refinement",
    difficulty: "Hard",
    prompt:
      'Here is a basic web server file in /project/server.js:\n\n```javascript\nimport Bun from "bun";\n\nBun.serve({\n  port: 3000,\n  fetch(request) {\n    return new Response("Hello, Morpheum!");\n  },\n});\n\nconsole.log("Server running on http://localhost:3000");\n```\n\nModify the existing web server. Add a new API endpoint at "/api/v1/status" that responds with the JSON object: {"status": "ok", "timestamp": "CURRENT_ISO_TIMESTAMP"}.',
    successCondition: async (containerName) => {
      try {
        // First, create the initial server.js file
        await execa(
          "nix",
          [
            "develop",
            "-c",
            "docker",
            "exec",
            containerName,
            "sh",
            "-c",
            `cd /project && cat > server.js << 'EOF'
import Bun from "bun";

Bun.serve({
  port: 3000,
  fetch(request) {
    return new Response("Hello, Morpheum!");
  },
});

console.log("Server running on http://localhost:3000");
EOF`,
          ],
          { cwd: "./jail" },
        );

        // Start the modified server in the background
        const serverProcess = execa(
          "nix",
          [
            "develop",
            "-c",
            "docker",
            "exec",
            containerName,
            "sh",
            "-c",
            "cd /project && nix develop -c bun run server.js",
          ],
          { cwd: "./jail" },
        );

        // Wait for server to start
        await new Promise(resolve => setTimeout(resolve, 3000));

        // Test the /api/v1/status endpoint
        const { stdout } = await execa(
          "nix",
          [
            "develop",
            "-c",
            "docker",
            "exec",
            containerName,
            "sh",
            "-c",
            "curl -s localhost:3000/api/v1/status",
          ],
          { cwd: "./jail" },
        );

        // Kill the server process
        serverProcess.kill();

        // Check if response is valid JSON with expected fields
        try {
          const response = JSON.parse(stdout);
          return response.status === "ok" && response.timestamp;
        } catch {
          return false;
        }
      } catch (error) {
        return false;
      }
    },
  },
];

// Define the scoring rubric
interface GauntletResult {
  [taskId: string]: {
    success: boolean;
  };
}

async function evaluateSuccessCondition(
  task: GauntletTask,
  containerName: string,
  verbose: boolean,
): Promise<boolean> {
  try {
    return await task.successCondition(containerName);
  } catch (error) {
    if (verbose) {
      console.error(
        `Error evaluating success condition for task ${task.id}:`,
        error,
      );
    } else {
      console.error(
        `Task ${task.id} failed: Success condition check threw an error.`,
      );
    }
    return false;
  }
}

async function checkContainerReadiness(port: number, host: string): Promise<boolean> {
  console.log(`Polling for container readiness on ${host}:${port}...`);
  for (let i = 0; i < 60; i++) {
    try {
      const jailClient = new JailClient(host, port);
      const response = await jailClient.execute('echo "Ready"');
      if (response.includes("Ready")) {
        console.log("Container is ready.");
        return true;
      }
    } catch (error) {
      // Ignore errors (like ECONNREFUSED) and retry
    }
    await new Promise(resolve => setTimeout(resolve, 1000));
  }
  console.error("Container did not become ready in time.");
  return false;
}

// Placeholder for the evaluation logic
async function runGauntlet(
  model: string,
  provider: 'openai' | 'ollama',
  taskId: string,
  results: GauntletResult,
  verbose: boolean,
) {
  console.log(`Running gauntlet for model: ${model}, provider: ${provider}, task: ${taskId}`);

  // Create a bot instance configured with the specified model and provider
  const bot = new MorpheumBot();
  
  try {
    // Configure the bot to use the specified provider and model
    bot.configureForGauntlet(model, provider);
  } catch (error) {
    console.error(`Error configuring bot: ${error instanceof Error ? error.message : String(error)}`);
    results[taskId] = { success: false };
    return;
  }

  const task = tasks.find((t) => t.id === taskId);
  if (!task) {
    console.error(`Task with id ${taskId} not found.`);
    return;
  }

  const capturedOutput: { role: string; content: string }[] = [];
  const messageSender = async (message: string, html?: string) => {
    console.log("BOT:", message);
    if (html) {
      console.log("BOT (HTML):", html);
    }
  };

  console.log("Stopping previous test containers...");
  // 1. Stop any previous test containers
  try {
    const { stdout } = await execa(
      "nix",
      [
        "develop",
        "-c",
        "docker",
        "ps",
        "-a",
        "--filter",
        "name=gauntlet-test-",
        "--format",
        "{{.Names}}",
      ],
      { cwd: "./jail", timeout: 5000 },
    );
    const containers = stdout
      .split("\n")
      .filter((line) => line.startsWith("gauntlet-test-"));
    if (containers.length > 0) {
      console.log(`Stopping ${containers.length} previous test containers...`);
      try {
        await execa("nix", ["develop", "-c", "docker", "stop", ...containers], {
          cwd: "./jail",
          timeout: 5000,
        });

        // Verify that all gauntlet containers are gone
        const { stdout: stoppedCheck } = await execa(
          "nix",
          [
            "develop",
            "-c",
            "docker",
            "ps",
            "-a",
            "--filter",
            "name=gauntlet-test-",
            "--format",
            "{{.Names}}",
          ],
          { cwd: "./jail", timeout: 5000 },
        );
        const stoppedContainers = stoppedCheck
          .split("\n")
          .filter((line) => line.startsWith("gauntlet-test-"));
        if (stoppedContainers.length > 0) {
          console.warn(
            `Warning: ${stoppedContainers.length} gauntlet containers were not removed and need manual cleanup:`,
            stoppedContainers,
          );
        } else {
          console.log(
            "Successfully stopped and removed all previous gauntlet containers.",
          );
        }
      } catch (error) {
        console.error("Error stopping containers, but continuing...", error);
      }
    }
  } catch (error) {
    console.error(
      "Error stopping previous test containers. Is docker running?",
      error,
    );
  }
  console.log("Previous test containers stopped.");

  console.log("Creating new environment...");
  // 2. Create a new environment
  const port = 10000 + (Date.now() % 1000);
  const containerName = await bot.processMessage(
    `!create ${port}`,
    "gauntlet",
    messageSender,
  );
  if (!containerName) {
    console.error("Failed to create container.");
    results[taskId] = { success: false };
    return;
  }
  console.log(`New environment created: ${containerName}`);

  // Wait for the container to be ready
  const isReady = await checkContainerReadiness(port, "localhost");
  if (!isReady) {
    results[taskId] = { success: false };
    return;
  }


  // 3. Run the task
  const result = await bot.processMessage(
    task.prompt,
    "gauntlet",
    messageSender,
  );

  // 4. Capture the model's output and actions
  if (Array.isArray(result)) {
    capturedOutput.push(...result);
  }

  console.log("\n--- CAPTURED OUTPUT ---");
  console.log(JSON.stringify(capturedOutput, null, 2));
  console.log("--- END CAPTURED OUTPUT ---\n");

  // 4. Evaluate the output against the success condition
  const success = await evaluateSuccessCondition(task, containerName, verbose);
  console.log(`\n--- TASK ${task.id} ---`);
  console.log(`Success: ${success}`);
  console.log("--- END TASK ---\\n");
  results[taskId] = { success };
}

// Export function for use by the bot
export async function executeGauntlet(
  model: string,
  provider: 'openai' | 'ollama' = 'ollama',
  taskId?: string,
  verbose: boolean = false
): Promise<GauntletResult> {
  const results: GauntletResult = {};
  
  if (taskId) {
    await runGauntlet(model, provider, taskId, results, verbose);
  } else {
    for (const task of tasks) {
      await runGauntlet(model, provider, task.id, results, verbose);
    }
  }
  
  return results;
}

// Export tasks list for the bot to use
export { tasks as gauntletTasks };

<<<<<<< HEAD
program
  .name("gauntlet")
  .description("A CLI tool to run the Morpheum AI Model Evaluation Gauntlet");

program
  .command("run")
  .description("Run the gauntlet for a specific model and task")
  .requiredOption("-m, --model <model>", "The model to evaluate")
  .option("-p, --provider <provider>", "The LLM provider to use (openai|ollama)", "ollama")
  .option("-t, --task <task>", "The task to run (defaults to all tasks)")
  .option("-v, --verbose", "Enable verbose logging", false)
  .action(async (options) => {
    try {
      // Validate provider option
      if (!['openai', 'ollama'].includes(options.provider)) {
        throw new Error('--provider must be either "openai" or "ollama"');
      }

      const results: GauntletResult = {};
      if (options.task) {
        await runGauntlet(options.model, options.provider, options.task, results, options.verbose);
      } else {
        for (const task of tasks) {
          await runGauntlet(options.model, options.provider, task.id, results, options.verbose);
        }
      }

      console.log("\n--- GAUNTLET RESULTS ---");
      console.log(JSON.stringify(results, null, 2));
      console.log("--- END GAUNTLET RESULTS ---\n");
    } catch (error) {
      console.error(`Error: ${error instanceof Error ? error.message : String(error)}`);
      process.exit(1);
    }
  });
=======
// CLI interface - only run when this file is executed directly
const __filename = fileURLToPath(import.meta.url);
const __dirname = dirname(__filename);

if (process.argv[1] === __filename) {
  console.log("Gauntlet script started");

  program
    .name("gauntlet")
    .description("A CLI tool to run the Morpheum AI Model Evaluation Gauntlet");

  program
    .command("run")
    .description("Run the gauntlet for a specific model and task")
    .requiredOption("-m, --model <model>", "The model to evaluate")
    .option("-t, --task <task>", "The task to run (defaults to all tasks)")
    .option("-v, --verbose", "Enable verbose logging", false)
    .action(async (options) => {
      const results: GauntletResult = {};
      if (options.task) {
        await runGauntlet(options.model, options.task, results, options.verbose);
      } else {
        for (const task of tasks) {
          await runGauntlet(options.model, task.id, results, options.verbose);
        }
      }

      console.log("\n--- GAUNTLET RESULTS ---");
      console.log(JSON.stringify(results, null, 2));
      console.log("--- END GAUNTLET RESULTS ---\n");
    });
>>>>>>> dae9cb8a

  program.parse(process.argv);
}<|MERGE_RESOLUTION|>--- conflicted
+++ resolved
@@ -561,43 +561,6 @@
 // Export tasks list for the bot to use
 export { tasks as gauntletTasks };
 
-<<<<<<< HEAD
-program
-  .name("gauntlet")
-  .description("A CLI tool to run the Morpheum AI Model Evaluation Gauntlet");
-
-program
-  .command("run")
-  .description("Run the gauntlet for a specific model and task")
-  .requiredOption("-m, --model <model>", "The model to evaluate")
-  .option("-p, --provider <provider>", "The LLM provider to use (openai|ollama)", "ollama")
-  .option("-t, --task <task>", "The task to run (defaults to all tasks)")
-  .option("-v, --verbose", "Enable verbose logging", false)
-  .action(async (options) => {
-    try {
-      // Validate provider option
-      if (!['openai', 'ollama'].includes(options.provider)) {
-        throw new Error('--provider must be either "openai" or "ollama"');
-      }
-
-      const results: GauntletResult = {};
-      if (options.task) {
-        await runGauntlet(options.model, options.provider, options.task, results, options.verbose);
-      } else {
-        for (const task of tasks) {
-          await runGauntlet(options.model, options.provider, task.id, results, options.verbose);
-        }
-      }
-
-      console.log("\n--- GAUNTLET RESULTS ---");
-      console.log(JSON.stringify(results, null, 2));
-      console.log("--- END GAUNTLET RESULTS ---\n");
-    } catch (error) {
-      console.error(`Error: ${error instanceof Error ? error.message : String(error)}`);
-      process.exit(1);
-    }
-  });
-=======
 // CLI interface - only run when this file is executed directly
 const __filename = fileURLToPath(import.meta.url);
 const __dirname = dirname(__filename);
@@ -613,23 +576,34 @@
     .command("run")
     .description("Run the gauntlet for a specific model and task")
     .requiredOption("-m, --model <model>", "The model to evaluate")
+    .option("-p, --provider <provider>", "The LLM provider to use (openai|ollama)", "ollama")
     .option("-t, --task <task>", "The task to run (defaults to all tasks)")
     .option("-v, --verbose", "Enable verbose logging", false)
     .action(async (options) => {
-      const results: GauntletResult = {};
-      if (options.task) {
-        await runGauntlet(options.model, options.task, results, options.verbose);
-      } else {
-        for (const task of tasks) {
-          await runGauntlet(options.model, task.id, results, options.verbose);
+      try {
+        // Validate provider option
+        if (!['openai', 'ollama'].includes(options.provider)) {
+          throw new Error('--provider must be either "openai" or "ollama"');
         }
+
+        const results: GauntletResult = {};
+        if (options.task) {
+          await runGauntlet(options.model, options.provider, options.task, results, options.verbose);
+        } else {
+          for (const task of tasks) {
+            await runGauntlet(options.model, options.provider, task.id, results, options.verbose);
+          }
+        }
+
+        console.log("\n--- GAUNTLET RESULTS ---");
+        console.log(JSON.stringify(results, null, 2));
+        console.log("--- END GAUNTLET RESULTS ---\n");
+      } catch (error) {
+        console.error(`Error: ${error instanceof Error ? error.message : String(error)}`);
+        process.exit(1);
       }
-
-      console.log("\n--- GAUNTLET RESULTS ---");
-      console.log(JSON.stringify(results, null, 2));
-      console.log("--- END GAUNTLET RESULTS ---\n");
     });
->>>>>>> dae9cb8a
 
   program.parse(process.argv);
+}
 }